--- conflicted
+++ resolved
@@ -41,16 +41,12 @@
     })
     return param_map, ts_map
 
-<<<<<<< HEAD
-
-def process_hioki_csv(uploaded_file) -> Optional[Tuple[str, pd.DataFrame, pd.DataFrame]]:
+
+def process_hioki_csv(uploaded_file) -> Optional[Tuple[str, pd.DataFrame, pd.DataFrame, pd.DataFrame]]:
     """
-    Main data processing pipeline. It returns the detected wiring system and the cleaned dataframe.
+    Main data processing pipeline. It now returns the detected wiring system, cleaned dataframes,
+    and a separate dataframe for removed inactive periods.
     """
-=======
-def process_hioki_csv(uploaded_file) -> Optional[Tuple[str, pd.DataFrame, pd.DataFrame, pd.DataFrame, List[str]]]:
-    """Main data processing pipeline for Hioki CSV files."""
->>>>>>> a776f5bf
     try:
         df_raw = pd.read_csv(uploaded_file, header=None, on_bad_lines='skip', encoding='utf-8')
     except Exception as e:
@@ -81,67 +77,44 @@
     for col in data_df.columns:
         if any(k in str(col) for k in ['(W)', '(VA)', 'VAR', '(V)', '(A)', 'Factor', 'Energy', '(Hz)', '(kVARh)']):
             data_df[col] = pd.to_numeric(data_df[col], errors='coerce')
-<<<<<<< HEAD
     
-=======
-    activity_col = next((c for c in ['L1 Avg Current (A)', 'Avg Current (A)'] if c in data_df.columns), None)
+    activity_col = 'L1 Avg Current (A)'
     removed_data = pd.DataFrame()
-    if activity_col and not data_df[activity_col].dropna().empty:
+    if activity_col in data_df.columns and not data_df[activity_col].dropna().empty:
         is_flat = data_df[activity_col].rolling(window=5, center=True).std(ddof=0).fillna(0) < 1e-4
-        if is_flat.any():
-            st.sidebar.warning(f"{is_flat.sum()} inactive data points removed.")
-            removed_data = data_df[is_flat].copy()
-            data_df = data_df[~is_flat].copy()
->>>>>>> a776f5bf
+        active_data = data_df[~is_flat].copy()
+        removed_data = data_df[is_flat].copy()
+
+        if not removed_data.empty:
+            st.sidebar.warning(f"{len(removed_data)} inactive data points were removed from main analysis.")
+            data_df = active_data
+
     if wiring_system == '3P4W':
         p_cols = [f'L{i} Avg Real Power (W)' for i in range(1, 4)]
         if all(c in data_df for c in p_cols) and 'Total Avg Real Power (W)' not in data_df:
             st.sidebar.info("Calculating Total Power from phase data.")
-            data_df['Total Avg Real Power (W)'] = data_df[p_cols].abs().sum(axis=1)
-            s_cols = [f'L{i} Avg Apparent Power (VA)' for i in range(1, 4)]
-            if all(c in data_df for c in s_cols): data_df['Total Avg Apparent Power (VA)'] = data_df[s_cols].sum(axis=1)
-            q_cols = [f'L{i} Avg Reactive Power (VAR)' for i in range(1, 4)]
-            if all(c in data_df for c in q_cols): data_df['Total Avg Reactive Power (VAR)'] = data_df[q_cols].sum(axis=1)
-            if 'Total Avg Real Power (W)' in data_df and 'Total Avg Apparent Power (VA)' in data_df:
-                data_df['Total Power Factor'] = data_df.apply(lambda r: r['Total Avg Real Power (W)'] / r['Total Avg Apparent Power (VA)'] if r['Total Avg Apparent Power (VA)'] > 0 else 0, axis=1)
-    for col in data_df.columns:
-        if '(W)' in col or '(VA)' in col or '(VAR)' in col:
-            new_col = col.replace('(W)', '(kW)').replace('(VA)', '(kVA)').replace('(VAR)', '(kVAR)')
-            data_df[new_col] = data_df[col] / 1000
-    warnings = []
-    if any((data_df[c] < -0.01).any() for c in data_df.select_dtypes(include=np.number).columns if 'Real Power' in c or 'Power Factor' in c):
-        warnings.append("⚠️ **Potential Polarity Issue Detected:** Negative power/PF values found. This may indicate a reversed CT clamp. KPIs are calculated using absolute values.")
-    return wiring_system, params_df, data_df, removed_data, warnings
-
-def process_production_log(uploaded_file) -> Optional[pd.DataFrame]:
-    """Reads and cleans the production log file."""
-    try:
-        prod_df = pd.read_excel(uploaded_file) if uploaded_file.name.endswith(('.xlsx', '.xls')) else pd.read_csv(uploaded_file)
-        prod_df.columns = [c.strip().replace(' ', '_') for c in prod_df.columns]
-        rename_map = {'Timestamp': 'Start_Time', 'Total_Run_Hours': 'Run_Hours', 'Units_Produced_(tonnes)': 'Production_Output_tonnes'}
-        prod_df.rename(columns=rename_map, inplace=True)
-        prod_df['Start_Time'] = pd.to_datetime(prod_df['Start_Time'])
-        prod_df['End_Time'] = prod_df.apply(lambda r: r['Start_Time'] + pd.to_timedelta(r['Run_Hours'], unit='h'), axis=1)
-        return prod_df.sort_values('Start_Time').reset_index(drop=True)
-    except Exception as e:
-        st.error(f"Error processing production log: {e}")
-        return None
-
-def merge_data(power_df, prod_df):
-    """Merges power data with production data based on timestamps."""
-    merged = pd.merge_asof(power_df.sort_values('Datetime'), prod_df, left_on='Datetime', right_on='Start_Time', direction='backward')
-    return merged[merged['Datetime'] <= merged['End_Time']]
-
-<<<<<<< HEAD
-    return wiring_system, params_df, data_df
-=======
-def add_production_overlay(fig, prod_df):
-    """Adds shaded regions to a Plotly figure to indicate production status."""
-    color_map = {'Production': 'rgba(76, 175, 80, 0.2)', 'Idle': 'rgba(255, 193, 7, 0.2)', 'Startup': 'rgba(244, 67, 54, 0.2)', 'CIP': 'rgba(33, 150, 243, 0.2)'}
-    for _, row in prod_df.iterrows():
-        fig.add_vrect(x0=row['Start_Time'], x1=row['End_Time'], fillcolor=color_map.get(row['Production_Status'], 'rgba(158, 158, 158, 0.2)'), opacity=0.5, layer="below", line_width=0, annotation_text=row['Production_Status'], annotation_position="top left")
-    return fig
->>>>>>> a776f5bf
+            data_df['Total Avg Real Power (W)'] = data_df[power_cols].sum(axis=1)
+            
+            apparent_cols = ['L1 Avg Apparent Power (VA)', 'L2 Avg Apparent Power (VA)', 'L3 Avg Apparent Power (VA)']
+            if all(c in data_df.columns for c in apparent_cols):
+                data_df['Total Avg Apparent Power (VA)'] = data_df[apparent_cols].sum(axis=1)
+            
+            reactive_cols = ['L1 Avg Reactive Power (VAR)', 'L2 Avg Reactive Power (VAR)', 'L3 Avg Reactive Power (VAR)']
+            if all(c in data_df.columns for c in reactive_cols) and 'Total Avg Reactive Power (VAR)' not in data_df.columns:
+                data_df['Total Avg Reactive Power (VAR)'] = data_df[reactive_cols].sum(axis=1)
+
+            if 'Total Avg Real Power (W)' in data_df.columns and 'Total Avg Apparent Power (VA)' in data_df.columns:
+                data_df['Total Power Factor'] = data_df.apply(
+                    lambda row: row['Total Avg Real Power (W)'] / row['Total Avg Apparent Power (VA)'] if row['Total Avg Apparent Power (VA)'] != 0 else 0,
+                    axis=1
+                )
+
+    for col_name in data_df.columns:
+        if '(W)' in col_name or '(VA)' in col_name or '(VAR)' in col_name:
+            new_col_name = col_name.replace('(W)', '(kW)').replace('(VA)', '(kVA)').replace(' (VAR)', ' (kVAR)')
+            data_df[new_col_name] = data_df[col_name] / 1000
+
+    return wiring_system, params_df, data_df, removed_data
 
 # --- 2. AI and Cost Calculation Services ---
 def get_gemini_analysis(summary_metrics, data_stats, params_info, additional_context=""):
@@ -177,11 +150,7 @@
 else:
     process_result = process_hioki_csv(uploaded_file)
     if process_result:
-<<<<<<< HEAD
-        wiring_system, parameters, data_full = process_result
-=======
-        wiring_system, parameters, data_full, removed_data, warnings = process_result
->>>>>>> a776f5bf
+        wiring_system, parameters, data_full, removed_data = process_result
         st.sidebar.success(f"File processed successfully!\n\n**Mode: {wiring_system} Analysis**")
         prod_data = None
         if production_log_file:
@@ -211,16 +180,38 @@
         if not removed_data.empty: tab_list.append("🚫 Removed Data")
         tabs = st.tabs(tab_list); tab_map = {name: tab for name, tab in zip(tab_list, tabs)}
         kpi_summary = {}
-
-<<<<<<< HEAD
+        
+        if wiring_system == '1P2W':
+            st.header("Single-Phase Performance Analysis")
+            
+            total_kwh = 0
+            energy_col = 'Consumed Real Energy (Wh)'
+            if energy_col in data.columns and not data[energy_col].dropna().empty:
+                energy_vals = data[energy_col].dropna()
+                if len(energy_vals) > 1: total_kwh = (energy_vals.iloc[-1] - energy_vals.iloc[0]) / 1000
+            
+            peak_kva = data['Avg Apparent Power (kVA)'].max() if 'Avg Apparent Power (kVA)' in data.columns else 0
+            avg_kw = data['Avg Real Power (kW)'].abs().mean() if 'Avg Real Power (kW)' in data.columns else 0
+            avg_pf = data['Power Factor'].abs().mean() if 'Power Factor' in data.columns else 0
+            
+            st.subheader("Performance Metrics")
+            col1, col2, col3, col4 = st.columns(4)
+            col1.metric("Total Consumed Energy", f"{total_kwh:.2f} kWh" if total_kwh > 0 else "N/A")
+            col2.metric("Peak Demand (MD)", f"{peak_kva:.2f} kVA" if peak_kva > 0 else "N/A")
+            col3.metric("Average Power Draw", f"{avg_kw:.2f} kW" if avg_kw > 0 else "N/A")
+            col4.metric("Average Power Factor", f"{avg_pf:.3f}" if avg_pf > 0 else "N/A")
+
             kpi_summary = { 
                 "Analysis Mode": "Single-Phase", "Total Consumed Energy": f"{total_kwh:.2f} kWh",
                 "Peak Demand (MD)": f"{peak_kva:.2f} kVA", "Average Power Draw": f"{avg_kw:.2f} kW",
                 "Average Power Factor": f"{avg_pf:.3f}"
             }
             
-            tabs = st.tabs(["⚡ Power & Energy", "📈 All Time-Series Plots", "📝 Measurement Settings", "📋 Raw Data"])
-
+            tab_names = ["⚡ Power & Energy", "📝 Measurement Settings", "📋 Active Data"]
+            if not removed_data.empty:
+                tab_names.append("🚫 Removed Inactive Periods")
+            
+            tabs = st.tabs(tab_names)
             with tabs[0]:
                 plot_cols = [col for col in ['Avg Real Power (kW)', 'Avg Apparent Power (kVA)', 'Avg Reactive Power (kVAR)'] if col in data.columns]
                 if plot_cols:
@@ -246,20 +237,17 @@
                         }
                         st.json(stats_pf)
 
-            with tabs[2]:
+            with tabs[1]:
                 st.subheader("Measurement Settings")
                 st.dataframe(parameters)
-            with tabs[3]:
-                st.subheader("Full Time-Series Data")
-                st.info("This table contains all data points from the uploaded CSV file with user-friendly column names.")
+            with tabs[2]:
+                st.subheader("Active Time-Series Data")
                 st.dataframe(data)
-            with tabs[1]:
-                st.subheader("All Time-Series Plots")
-                st.info("Showing plots for all available numeric columns in the dataset.")
-                numeric_cols = data.select_dtypes(include=['float64', 'int64']).columns.tolist()
-                for col in numeric_cols:
-                    fig = px.line(data, x='Datetime', y=col, title=f'{col} over Time')
-                    st.plotly_chart(fig, use_container_width=True)
+            if not removed_data.empty:
+                with tabs[3]:
+                    st.subheader("Removed Inactive Data Periods")
+                    st.info("The following data points were removed from the main analysis because they showed no significant fluctuation, likely indicating the machine was off or the measurement was paused.")
+                    st.dataframe(removed_data)
 
         elif wiring_system == '3P4W':
             st.header("Three-Phase System Diagnostic")
@@ -294,7 +282,10 @@
             
             if tabs_to_show:
                 tab_names_3p.extend(list(tabs_to_show.keys()))
-            tab_names_3p.extend(["📈 All Plots", "📝 Settings", "📋 Raw Data"])
+            tab_names_3p.extend(["📝 Settings", "📋 Filtered Active Data"])
+            if not removed_data.empty:
+                tab_names_3p.append("🚫 Removed Inactive Periods")
+            
             tabs = st.tabs(tab_names_3p)
             current_tab = 0
             if "📊 Load Balance" in tabs_to_show:
@@ -323,111 +314,21 @@
                     with st.expander("Show Power Factor Statistics"):
                         st.dataframe(data[pf_cols].describe().T[['mean', 'min', 'max']].rename(columns={'mean':'Average', 'min':'Minimum', 'max':'Maximum'}))
                 current_tab += 1
-            with tabs[current_tab+1]:
+            with tabs[current_tab]:
                 st.subheader("Measurement Settings")
                 st.dataframe(parameters)
-            with tabs[current_tab+2]:
-                st.subheader("Full Time-Series Data")
-                st.info("This table contains all data points from the uploaded CSV file with user-friendly column names.")
+            with tabs[current_tab+1]:
+                st.subheader("Filtered Active Time-Series Data")
                 st.dataframe(data)
-            with tabs[current_tab]:
-                st.subheader("All Time-Series Plots")
-                st.info("Showing plots for all available numeric columns in the dataset.")
-                numeric_cols = data.select_dtypes(include=['float64', 'int64']).columns.tolist()
-                for col in numeric_cols:
-                    fig = px.line(data, x='Datetime', y=col, title=f'{col} over Time')
-                    st.plotly_chart(fig, use_container_width=True)
+            if not removed_data.empty:
+                with tabs[current_tab+2]:
+                    st.subheader("Removed Inactive Data Periods")
+                    st.dataframe(removed_data)
 
         st.sidebar.markdown("---")
         st.sidebar.subheader("Add Custom AI Context")
         additional_context = st.sidebar.text_area("Provide specific details about the machine or process (optional):")
 
-=======
-        # --- TAB CONTENT ---
-        if "🏭 Production Efficiency" in tab_map:
-            with tab_map["🏭 Production Efficiency"]:
-                prod_analysis_df = data[data['Production_Status'] == 'Production'].copy()
-                if not prod_analysis_df.empty:
-                    prod_analysis_df['Interval_h'] = prod_analysis_df['Datetime'].diff().dt.total_seconds().fillna(0) / 3600
-                    power_col = 'Total Avg Real Power (kW)' if 'Total Avg Real Power (kW)' in prod_analysis_df else 'Avg Real Power (kW)'
-                    prod_analysis_df['Energy_kWh_Interval'] = prod_analysis_df[power_col] * prod_analysis_df['Interval_h']
-                    summary_df = prod_analysis_df.groupby(['Company', 'Line_ID', 'Product_SKU', 'Start_Time']).agg(Total_Energy_kWh=('Energy_kWh_Interval', 'sum'), Production_Output_tonnes=('Production_Output_tonnes', 'first')).reset_index()
-                    summary_df['Production_Output_kg'] = summary_df['Production_Output_tonnes'] * 1000
-                    summary_df['SEC_kWh_per_kg'] = np.divide(summary_df['Total_Energy_kWh'], summary_df['Production_Output_kg']).replace([np.inf, -np.inf], 0)
-                    c1, c2 = st.columns(2)
-                    with c1: st.plotly_chart(px.bar(summary_df, x='Product_SKU', y='SEC_kWh_per_kg', color='Company', title='<b>Specific Energy Consumption (SEC)</b>'), use_container_width=True)
-                    with c2: st.plotly_chart(px.scatter(summary_df, x='Production_Output_kg', y='Total_Energy_kWh', color='Company', title='<b>Energy vs. Production Output</b>'), use_container_width=True)
-                else: st.info("No 'Production' status events found in the selected time range.")
-        
-        if "⚡ Power & Energy" in tab_map:
-            with tab_map["⚡ Power & Energy"]:
-                plot_cols = [c for c in ['Avg Real Power (kW)', 'Avg Apparent Power (kVA)', 'Avg Reactive Power (kVAR)'] if c in data]
-                if plot_cols:
-                    st.subheader("Power Consumption Over Time"); fig = px.line(data, x='Datetime', y=plot_cols)
-                    if prod_data is not None and st.checkbox("Overlay Production Status", key="overlay_1p"):
-                        fig = add_production_overlay(fig, prod_data[(prod_data['Start_Time'] <= end_time) & (prod_data['End_Time'] >= start_time)])
-                    st.plotly_chart(fig, use_container_width=True)
-
-        if "📈 Key Metrics" in tab_map:
-            with tab_map["📈 Key Metrics"]:
-                st.subheader("Performance Metrics & Cost Estimation")
-                # Calculations
-                duration_hours, total_kwh, peak_kva, avg_kw, load_factor = 0, 0, 0, 0, 0
-                if not data.empty and len(data) > 1:
-                    duration_hours = (data['Datetime'].iloc[-1] - data['Datetime'].iloc[0]).total_seconds() / 3600
-                    if wiring_system == '1P2W':
-                        energy_col, pwr_col, ap_pwr_col, pf_col = 'Consumed Real Energy (Wh)', 'Avg Real Power (kW)', 'Avg Apparent Power (kVA)', 'Power Factor'
-                    else: # 3P4W
-                        energy_col, pwr_col, ap_pwr_col, pf_col = 'Total Consumed Real Energy (Wh)', 'Total Avg Real Power (kW)', 'Total Avg Apparent Power (kVA)', 'Total Power Factor'
-                    
-                    if energy_col in data.columns and not data[energy_col].dropna().empty:
-                        vals = data[energy_col].dropna(); total_kwh = (vals.iloc[-1] - vals.iloc[0]) / 1000 if len(vals) > 1 else 0
-                    peak_kva = data[ap_pwr_col].max() if ap_pwr_col in data else 0
-                    avg_kw = data[pwr_col].abs().mean() if pwr_col in data else 0
-                    avg_pf = data[pf_col].abs().mean() if pf_col in data else 0
-                    peak_kw = data[pwr_col].abs().max() if pwr_col in data else 0
-                    load_factor = avg_kw / peak_kw if peak_kw > 0 else 0
-                
-                # Display Metrics
-                m1, m2, m3, m4 = st.columns(4)
-                m1.metric("Total Consumed Energy", f"{total_kwh:.2f} kWh")
-                m2.metric("Peak Demand (MD)", f"{peak_kva:.2f} kVA")
-                m3.metric("Average Power Draw", f"{avg_kw:.2f} kW")
-                m4.metric("Average Power Factor", f"{avg_pf:.3f}")
-
-                with st.expander("Estimate Operating Cost"):
-                    c1, c2 = st.columns(2)
-                    cost_kwh = c1.number_input("Cost per kWh ($)", value=0.40, step=0.01, format="%.2f")
-                    cost_kva = c2.number_input("Peak Demand Charge per kVA ($)", value=18.00, step=0.50, format="%.2f")
-                    cost_energy = total_kwh * cost_kwh; cost_demand = peak_kva * cost_kva
-                    st.markdown("---")
-                    r1, r2, r3 = st.columns(3)
-                    r1.metric("Energy Cost", f"${cost_energy:,.2f}"); r2.metric("Demand Cost", f"${cost_demand:,.2f}"); r3.metric("Total Estimated Cost", f"${cost_energy+cost_demand:,.2f}")
-                
-                kpi_summary = {"Total Consumed Energy": f"{total_kwh:.2f} kWh", "Peak Demand (MD)": f"{peak_kva:.2f} kVA", "Average Power Draw": f"{avg_kw:.2f} kW", "Average Power Factor": f"{avg_pf:.3f}", "Operating Duration": f"{duration_hours:.2f} hours", "Load Factor": f"{load_factor:.2f}"}
-
-        if "📊 Load Balance" in tab_map:
-            with tab_map["📊 Load Balance"]:
-                st.subheader("Current Load Balance Across Phases"); current_cols = ['L1 Avg Current (A)', 'L2 Avg Current (A)', 'L3 Avg Current (A)']
-                fig = px.line(data, x='Datetime', y=current_cols)
-                if prod_data is not None and st.checkbox("Overlay Production Status", key="overlay_3p_current"):
-                    fig = add_production_overlay(fig, prod_data[(prod_data['Start_Time'] <= end_time) & (prod_data['End_Time'] >= start_time)])
-                st.plotly_chart(fig, use_container_width=True)
-
-        if "🩺 Voltage Health" in tab_map:
-            with tab_map["🩺 Voltage Health"]: st.plotly_chart(px.line(data, x='Datetime', y=['L1 Avg Voltage (V)', 'L2 Avg Voltage (V)', 'L3 Avg Voltage (V)'], title='<b>Voltage Stability Across Phases</b>'), use_container_width=True)
-        if "⚖️ Power Factor" in tab_map:
-            with tab_map["⚖️ Power Factor"]: st.plotly_chart(px.line(data, x='Datetime', y=[c for c in ['L1 Power Factor', 'L2 Power Factor', 'L3 Power Factor', 'Total Power Factor'] if c in data], title='<b>Power Factor Per Phase</b>'), use_container_width=True)
-        if "📝 Settings" in tab_map:
-            with tab_map["📝 Settings"]: st.dataframe(parameters)
-        if "📋 Filtered Data" in tab_map:
-            with tab_map["📋 Filtered Data"]: st.dataframe(data)
-        if "🚫 Removed Data" in tab_map:
-            with tab_map["🚫 Removed Data"]: st.dataframe(removed_data)
-            
-        st.sidebar.markdown("---"); st.sidebar.subheader("Add Custom AI Context")
-        additional_context = st.sidebar.text_area("Provide specific details about the machine or process (e.g., 'This is the dough mixer, running batch #123').", key="ai_context")
->>>>>>> a776f5bf
         if st.sidebar.button("🤖 Get AI-Powered Analysis"):
             with st.spinner("🧠 AI is analyzing the data... This may take a moment."):
                 summary_text = "\n".join([f"- {k}: {v}" for k, v in kpi_summary.items() if "N/A" not in str(v)])
@@ -436,13 +337,9 @@
                 params_text = parameters.to_string()
                 st.session_state['ai_analysis'] = get_gemini_analysis(summary_text, stats_text, params_text, additional_context)
         if 'ai_analysis' in st.session_state:
-<<<<<<< HEAD
             st.markdown("---")
             st.header("🤖 AI-Powered Analysis")
             st.markdown(st.session_state['ai_analysis'])
 
     elif uploaded_file is not None:
          st.warning("Could not process the uploaded file. Please ensure it is a valid, non-empty Hioki CSV export.")
-=======
-            st.markdown("---"); st.header("🤖 AI-Powered Analysis"); st.markdown(st.session_state['ai_analysis'])
->>>>>>> a776f5bf
